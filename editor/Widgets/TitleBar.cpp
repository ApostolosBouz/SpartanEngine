/*
Copyright(c) 2016-2024 Panos Karabelas

Permission is hereby granted, free of charge, to any person obtaining a copy
of this software and associated documentation files (the "Software"), to deal
in the Software without restriction, including without limitation the rights
to use, copy, modify, merge, publish, distribute, sublicense, and / or sell
copies of the Software, and to permit persons to whom the Software is furnished
to do so, subject to the following conditions :

The above copyright notice and this permission notice shall be included in
all copies or substantial portions of the Software.

THE SOFTWARE IS PROVIDED "AS IS", WITHOUT WARRANTY OF ANY KIND, EXPRESS OR
IMPLIED, INCLUDING BUT NOT LIMITED TO THE WARRANTIES OF MERCHANTABILITY, FITNESS
FOR A PARTICULAR PURPOSE AND NONINFRINGEMENT.IN NO EVENT SHALL THE AUTHORS OR
COPYRIGHT HOLDERS BE LIABLE FOR ANY CLAIM, DAMAGES OR OTHER LIABILITY, WHETHER
IN AN ACTION OF CONTRACT, TORT OR OTHERWISE, ARISING FROM, OUT OF OR IN
CONNECTION WITH THE SOFTWARE OR THE USE OR OTHER DEALINGS IN THE SOFTWARE.
*/

//= INCLUDES =============================
#include "TitleBar.h"
#include "Core/Settings.h"
#include "Profiler.h"
#include "ShaderEditor.h"
#include "RenderOptions.h"
#include "TextureViewer.h"
#include "ResourceViewer.h"
#include "AssetBrowser.h"
#include "Console.h"
#include "Properties.h"
#include "Viewport.h"
#include "WorldViewer.h"
#include "../WidgetsDeferred/FileDialog.h"
#include "Engine.h"
#include "Profiling/RenderDoc.h"
#include <Debugging.h>
<<<<<<< HEAD
#include "../ImGui/Implementation/ImGui_Style.h"
#include "Style.h"
=======
#include <Input/Input.h>
#include <sstream>
>>>>>>> 2619d678
//========================================

//= NAMESPACES =====
using namespace std;
//==================

namespace
{
    bool show_shortcuts_window     = false;
    bool show_about_window         = false;
    bool show_file_dialog          = false;
    bool show_imgui_metrics_window = false;
    bool show_imgui_style_window   = false;
    bool show_imgui_demo_widow     = false;
    Editor* editor                 = nullptr;
    string file_dialog_selection_path;
    unique_ptr<FileDialog> file_dialog;

    namespace
    {
        vector<string> contributors =
        {
<<<<<<< HEAD
            // role,  name,                country,       button text,   button url,                                               contribution,                             steam key
            "Spartan, Iker Galardi,        Basque Country,   LinkedIn,   https://www.linkedin.com/in/iker-galardi/,                Linux port (WIP),                         N/A",
            "Spartan, Jesse Guerrero,      United States,    LinkedIn,   https://www.linkedin.com/in/jguer,                        UX improvements,                          N/A",
            "Spartan, Konstantinos Benos,  Greece,           Twitter,    https://twitter.com/deg3x,                                Editor theme & bug fixes,                 N/A",
            "Spartan, Nick Polyderopoulos, Greece,           LinkedIn,   https://www.linkedin.com/in/nick-polyderopoulos-21742397, UX improvements,                          N/A",
            "Spartan, Panos Kolyvakis,     Greece,           LinkedIn,   https://www.linkedin.com/in/panos-kolyvakis-66863421a/,   Improved water buoyancy,                  N/A",
            "Spartan, Tri Tran,            Belgium,          LinkedIn,   https://www.linkedin.com/in/mtrantr/,                     Days Gone screen space shadows,           Starfield",

            "Hoplite, Apostolos Bouzalas,  Greece,           LinkedIn,   https://www.linkedin.com/in/apostolos-bouzalas,           Provided performance reports,             N/A",
            "Hoplite, Marlon Wolfersdorf,  Northern Germany, Google,     https://www.google.com/search?q=Marlon+Wolfersdorf,       Nautilus ACES,                            N/A",
            "Hoplite, Nikolas Pattakos,    Greece,           LinkedIn,   https://www.linkedin.com/in/nikolaspattakos/,             GCC compile fixes,                        N/A",
            "Hoplite, Sandro Mtchedlidze,  Georgia,          Artstation, https://www.artstation.com/sandromch,                     Identified lighting & performance issues, N/A",
=======
            // role,  name,                country,       button text,   button url,                                               contribution,                                   steam key
            "Spartan, Iker Galardi,        Basque Country,   LinkedIn,   https://www.linkedin.com/in/iker-galardi/,                Linux port (WIP),                               N/A",
            "Spartan, Jesse Guerrero,      United States,    LinkedIn,   https://www.linkedin.com/in/jguer,                        UX improvements,                                N/A",
            "Spartan, Konstantinos Benos,  Greece,           X,          https://twitter.com/deg3x,                                Editor theme & bug fixes,                       N/A",
            "Spartan, Nick Polyderopoulos, Greece,           LinkedIn,   https://www.linkedin.com/in/nick-polyderopoulos-21742397, UX improvements,                                N/A",
            "Spartan, Panos Kolyvakis,     Greece,           LinkedIn,   https://www.linkedin.com/in/panos-kolyvakis-66863421a/,   Improved water buoyancy,                        N/A",
            "Spartan, Tri Tran,            Belgium,          LinkedIn,   https://www.linkedin.com/in/mtrantr/,                     Days Gone screen space shadows,                 Starfield",
                                                                                                                                                                                   
            "Hoplite, Apostolos Bouzalas,  Greece,           LinkedIn,   https://www.linkedin.com/in/apostolos-bouzalas,           Provided performance reports,                   N/A",
            "Hoplite, Marlon Wolfersdorf,  Northern Germany, Google,     https://www.google.com/search?q=Marlon+Wolfersdorf,       Nautilus ACES,                                  N/A",
            "Hoplite, Nikolas Pattakos,    Greece,           LinkedIn,   https://www.linkedin.com/in/nikolaspattakos/,             GCC compile fixes,                              N/A",
            "Hoplite, Sandro Mtchedlidze,  Georgia,          Artstation, https://www.artstation.com/sandromch,                     Identified lighting & performance issues,       N/A",
            "Hoplite, Roman  Koshchei,     Ukraine,          X,          https://x.com/roman_koshchei,                             Added a circular stack to the undo/redo system, N/A",
>>>>>>> 2619d678
        };

        vector<string> comma_seperate_contributors(const vector<string>& contributors)
        {
            vector<string> result;

            for (const auto& entry : contributors)
            {
                string processed_entry;
                bool space_allowed = true;
                for (char c : entry)
                {
                    if (c == ',')
                    {
                        processed_entry.push_back(c);
                        space_allowed = false;
                    }
                    else if (!space_allowed && c != ' ')
                    {
                        space_allowed = true;
                        processed_entry.push_back(c);
                    }
                    else if (space_allowed)
                    {
                        processed_entry.push_back(c);
                    }
                }

                istringstream ss(processed_entry);
                string item;
                while (getline(ss, item, ','))
                {
                    result.push_back(item);
                }
            }

            return result;
        }

        void window_about()
        {
            if (!show_about_window)
                return;

            vector<string> comma_seperated_contributors = comma_seperate_contributors(contributors);

            static const string window_title  = "Spartan " + to_string(sp_info::version_major) + "." + to_string(sp_info::version_minor) + "." + to_string(sp_info::version_revision);
            const ImGuiTableFlags table_flags = ImGuiTableFlags_Borders | ImGuiTableFlags_RowBg | ImGuiTableFlags_SizingFixedFit;

            ImGui::SetNextWindowPos(editor->GetWidget<Viewport>()->GetCenter(), ImGuiCond_FirstUseEver, ImVec2(0.5f, 0.5f));
            ImGui::SetNextWindowFocus();
            ImGui::Begin(window_title.c_str(), &show_about_window, ImGuiWindowFlags_AlwaysAutoResize | ImGuiWindowFlags_NoCollapse | ImGuiWindowFlags_NoDocking);
            {
                ImGui::BeginGroup();
                {
                    // shift text that the buttons and the text align
                    static const float y_shift = 6.0f;

                    ImGui::SetCursorPosY(ImGui::GetCursorPosY() + y_shift);
                    ImGui::Text("Creator");

                    ImGui::SameLine();
                    ImGui::SetCursorPosY(ImGui::GetCursorPosY() - y_shift);
                    if (ImGuiSp::button("Panos Karabelas"))
                    {
                        Spartan::FileSystem::OpenUrl("https://panoskarabelas.com/");
                    }

                    ImGui::SameLine();
                    ImGui::SetCursorPosY(ImGui::GetCursorPosY() - y_shift);
                    if (ImGuiSp::button("GitHub"))
                    {
                        Spartan::FileSystem::OpenUrl("https://github.com/PanosK92/SpartanEngine");
                    }

                    ImGui::SameLine();
                    ImGui::SetCursorPosY(ImGui::GetCursorPosY() - y_shift);
                    if (ImGuiSp::button("X"))
                    {
                        Spartan::FileSystem::OpenUrl("https://twitter.com/panoskarabelas1");
                    }
                }
                ImGui::EndGroup();

                // group: license
                ImGui::BeginGroup();
                {
                    static const char* license_text =
                        "MIT License"
                        "\n\n"
                        "Permission is hereby granted, free of charge, to any person obtaining a copy"
                        "of this software and associated documentation files (the \"Software\"), to deal"
                        "in the Software without restriction, including without limitation the rights"
                        "to use, copy, modify, merge, publish, distribute, sublicense, and/or sell"
                        "copies of the Software, and to permit persons to whom the Software is"
                        "furnished to do so, subject to the following conditions:"
                        "\n\n"
                        "The above copyright notice and this permission notice shall be included in all"
                        "copies or substantial portions of the Software."
                        "\n\n"
                        "THE SOFTWARE IS PROVIDED \"AS IS\", WITHOUT WARRANTY OF ANY KIND, EXPRESS OR"
                        "IMPLIED, INCLUDING BUT NOT LIMITED TO THE WARRANTIES OF MERCHANTABILITY,"
                        "FITNESS FOR A PARTICULAR PURPOSE AND NONINFRINGEMENT. IN NO EVENT SHALL THE"
                        "AUTHORS OR COPYRIGHT HOLDERS BE LIABLE FOR ANY CLAIM, DAMAGES OR OTHER"
                        "LIABILITY, WHETHER IN AN ACTION OF CONTRACT, TORT OR OTHERWISE, ARISING FROM,"
                        "OUT OF OR IN CONNECTION WITH THE SOFTWARE OR THE USE OR OTHER DEALINGS IN THE"
                        "SOFTWARE.";

                    ImGui::Separator();
                    ImGui::TextWrapped(license_text);
                }
                ImGui::EndGroup();

                ImGui::Separator();
                ImGui::Dummy(ImVec2(0.0f, 10.0f));

                // group: contributors
                ImGui::SameLine();
                ImGui::BeginGroup();
                {
                    ImGui::Text("Contributors");
                    if (ImGui::BeginTable("##contributors_table", 6, table_flags, ImVec2(ImGui::GetContentRegionAvail().x * 0.72f, 0.0f)))
                    {
                        ImGui::TableSetupColumn("Title");
                        ImGui::TableSetupColumn("Name");
                        ImGui::TableSetupColumn("Country");
                        ImGui::TableSetupColumn("URL");
                        ImGui::TableSetupColumn("Contribution");
                        ImGui::TableSetupColumn("Steam Key");
                        ImGui::TableHeadersRow();

                        uint32_t index = 0;
                        for (uint32_t i = 0; i < static_cast<uint32_t>(contributors.size()); i++)
                        {
                            // switch row
                            ImGui::TableNextRow();

                            // shift text down so that it's on the same line with the button
                            static const float y_shift = 8.0f;

                            // role
                            ImGui::TableSetColumnIndex(0);
                            ImGui::SetCursorPosY(ImGui::GetCursorPosY() + y_shift);
                            ImGui::Text(comma_seperated_contributors[index++].c_str());

                            // name
                            ImGui::TableSetColumnIndex(1);
                            ImGui::SetCursorPosY(ImGui::GetCursorPosY() + y_shift);
                            ImGui::Text(comma_seperated_contributors[index++].c_str());

                            // country
                            ImGui::TableSetColumnIndex(2);
                            ImGui::SetCursorPosY(ImGui::GetCursorPosY() + y_shift);
                            ImGui::Text(comma_seperated_contributors[index++].c_str());

                            // button (url)
                            ImGui::TableSetColumnIndex(3);
                            string& button_text = comma_seperated_contributors[index++];
                            string& button_url  = comma_seperated_contributors[index++];
                            // calculate center position for the button
                            float cell_width    = ImGui::GetColumnWidth();
                            float button_width  = ImGui::CalcTextSize(button_text.c_str()).x + ImGui::GetStyle().FramePadding.x * 2.0f;
                            float button_offset = (cell_width - button_width) * 0.5f;
                            // set cursor position to center the button
                            ImGui::PushID(static_cast<uint32_t>(ImGui::GetCursorScreenPos().y));
                            if (ImGui::Button(button_text.c_str()))
                            {
                                Spartan::FileSystem::OpenUrl(button_url);
                            }
                            ImGui::PopID();

                            // contribution
                            ImGui::TableSetColumnIndex(4);
                            ImGui::Text(comma_seperated_contributors[index++].c_str());

                            // steam key award
                            ImGui::TableSetColumnIndex(5);
                            ImGui::Text(comma_seperated_contributors[index++].c_str());
                        }
                    }
                    ImGui::EndTable();

                    // group: role explanations
                    ImGui::BeginGroup();
                    {
                        ImGui::Text("Title explanations");
                        ImGui::Text("Spartan: Made code contributions that fixed/added functionality. Typically industry people.");
                        ImGui::Text("Hoplite: Provided insights, suggestions, or other minor contributions that improved the project. Typically younger people.");
                    }
                    ImGui::EndGroup();
                }
                ImGui::EndGroup();

                // group: third party libraries
                ImGui::SameLine();
                ImGui::BeginGroup();
                {
                    ImGui::Text("Third party libraries");
                    if (ImGui::BeginTable("##third_party_libs_table", 3, table_flags))
                    {
                        ImGui::TableSetupColumn("Name");
                        ImGui::TableSetupColumn("Version");
                        ImGui::TableSetupColumn("URL");
                        ImGui::TableHeadersRow();

                        for (const Spartan::third_party_lib& lib : Spartan::Settings::GetThirdPartyLibs())
                        {
                            // switch row
                            ImGui::TableNextRow();

                            // shift text down so that it's on the same line with the button
                            static const float y_shift = 8.0f;

                            // name
                            ImGui::TableSetColumnIndex(0);
                            ImGui::SetCursorPosY(ImGui::GetCursorPosY() + y_shift);
                            ImGui::Text(lib.name.c_str());

                            // version
                            ImGui::TableSetColumnIndex(1);
                            ImGui::SetCursorPosY(ImGui::GetCursorPosY() + y_shift);
                            ImGui::Text(lib.version.c_str());

                            // url
                            ImGui::TableSetColumnIndex(2);
                            ImGui::PushID(lib.url.c_str());
                            if (ImGuiSp::button("URL"))
                            {
                                Spartan::FileSystem::OpenUrl(lib.url);
                            }
                            ImGui::PopID();
                        }
                        ImGui::EndTable();
                    }
                }
                ImGui::EndGroup();
            }
            ImGui::End();
        }

        void window_shortcuts()
        {
            if (!show_shortcuts_window)
                return;

            ImGui::SetNextWindowPos(editor->GetWidget<Viewport>()->GetCenter(), ImGuiCond_FirstUseEver, ImVec2(0.5f, 0.5f));
            ImGui::SetNextWindowFocus();
            ImGui::Begin("Shortcuts & Input Reference", &show_shortcuts_window, ImGuiWindowFlags_AlwaysAutoResize | ImGuiWindowFlags_NoCollapse | ImGuiWindowFlags_NoDocking);
            {
                const float col_a = 220.0f;
                const float col_b = 20.0f;

                {
                    struct Shortcut
                    {
                        char* shortcut;
                        char* usage;
                    };

                    static const Shortcut shortcuts[] =
                    {
                        {(char*)"Ctrl+P",       (char*)"Open shortcuts & input reference window"},
                        {(char*)"Ctrl+S",       (char*)"Save world"},
                        {(char*)"Ctrl+L",       (char*)"Load world"},
                        {(char*)"Right click",  (char*)"Enable first person camera control"},
                        {(char*)"W, A, S, D",   (char*)"Move camera"},
                        {(char*)"Q, E",         (char*)"Change camera elevation"},
                        {(char*)"F",            (char*)"Center camera on object"},
                        {(char*)"Alt+Enter",    (char*)"Toggle fullscreen viewport"},
                        {(char*)"Ctrl+Z",       (char*)"Undo"},
                        {(char*)"Ctrl+Shift+Z", (char*)"Redo"}
                    };

                    ImGui::NewLine();
                    ImGui::SameLine(col_b);
                    ImGui::Text("Shortcut");
                    ImGui::SameLine(col_a);
                    ImGui::Text("Usage");

                    for (const Shortcut& shortcut : shortcuts)
                    {
                        ImGui::BulletText(shortcut.shortcut);
                        ImGui::SameLine(col_a);
                        ImGui::Text(shortcut.usage);
                    }
                }
            }
            ImGui::End();
        }

        template <class T>
        void menu_entry()
        {
            T* widget = editor->GetWidget<T>();

            // menu item with checkmark based on widget->GetVisible()
            if (ImGui::MenuItem(widget->GetTitle().c_str(), nullptr, widget->GetVisible()))
            {
                // toggle visibility
                widget->SetVisible(!widget->GetVisible());
            }
        }
    }

    namespace buttons_toolbar
    {
        float button_size               = 19.0f;
        unordered_map<IconType, Widget*> widgets;

        // a button that when pressed will call "on press" and derives it's color (active/inactive) based on "get_visibility".
        void toolbar_button(IconType icon_type, const string tooltip_text, const function<bool()>& get_visibility, const function<void()>& on_press, float cursor_pos_x = -1.0f)
        {
            ImGui::SameLine();
            ImVec4 button_color = get_visibility() ? ImGui::GetStyle().Colors[ImGuiCol_ButtonActive] : ImGui::GetStyle().Colors[ImGuiCol_Button];
            ImGui::PushStyleColor(ImGuiCol_Button, button_color);
            if (cursor_pos_x > 0.0f)
            {
                ImGui::SetCursorPosX(cursor_pos_x);
            }

            const ImGuiStyle& style   = ImGui::GetStyle();
            const float size_avail_y  = 2.0f * style.FramePadding.y + button_size;
            const float button_size_y = button_size + 2.0f * TitleBar::GetPadding().y;
            const float offset_y      = (button_size_y - size_avail_y) * 0.5f;

            ImGui::SetCursorPosY(offset_y);

            if (ImGuiSp::image_button(static_cast<uint64_t>(icon_type), nullptr, icon_type, button_size * Spartan::Window::GetDpiScale(), false))
            {
                on_press();
            }

            ImGui::PopStyleColor();

            ImGuiSp::tooltip(tooltip_text.c_str());
        }

        void tick()
        {
            const ImGuiViewport* viewport = ImGui::GetMainViewport();
            const float size_avail_x      = viewport->Size.x;
            const float button_size_final = button_size * Spartan::Window::GetDpiScale() + TitleBar::GetPadding().x * 2.0f;
            float num_buttons             = 1.0f;
            float size_toolbar            = num_buttons * button_size_final;
            float cursor_pos_x            = (size_avail_x - size_toolbar) * 0.5f;

            // play button
            {
                ImGui::PushStyleVar(ImGuiStyleVar_FramePadding, { 18.0f, TitleBar::GetPadding().y - 5.0f });

               toolbar_button(
                   IconType::Button_Play, "Play",
                   []() { return Spartan::Engine::IsFlagSet(Spartan::EngineMode::Playing);  },
                   []() { return Spartan::Engine::ToggleFlag(Spartan::EngineMode::Playing); },
                   cursor_pos_x
               );

               ImGui::PopStyleVar(1);
            }

            // all the other buttons
            ImGui::PushStyleVar(ImGuiStyleVar_FramePadding, { TitleBar::GetPadding().x - 1.0f, TitleBar::GetPadding().y - 5.0f });
            ImGui::PushStyleVar(ImGuiStyleVar_ItemSpacing, { 4.0f , 0.0f });
            {
                num_buttons  = 6.0f;
                size_toolbar = num_buttons * button_size_final + (num_buttons - 1.0f) * ImGui::GetStyle().ItemSpacing.x;
                cursor_pos_x = size_avail_x - (size_toolbar - 2.0f);

                // render doc button
                toolbar_button(
                    IconType::Button_RenderDoc, "Captures the next frame and then launches RenderDoc",
                    []() { return false; },
                    []()
                    {
                        if (Spartan::Debugging::IsRenderdocEnabled())
                        {
                            Spartan::RenderDoc::FrameCapture();
                        }
                        else
                        {
                            SP_LOG_WARNING("RenderDoc integration is disabled. To enable, go to \"Profiler.cpp\", and set \"is_renderdoc_enabled\" to \"true\"");
                        }
                    },
                    cursor_pos_x
                );

                // all the other buttons
                for (auto& widget_it : widgets)
                {
                    Widget* widget = widget_it.second;
                    const IconType widget_icon = widget_it.first;

                    toolbar_button(widget_icon, widget->GetTitle(),
                        [&widget]() { return widget->GetVisible(); },
                        [&widget]() { widget->SetVisible(true); }
                    );
                }
            }
            ImGui::PopStyleVar(2);

            // screenshot
            //toolbar_button(
            //    IconType::Screenshot, "Screenshot",
            //    []() { return false; },
            //    []() { return Spartan::Renderer::Screenshot("screenshot.png"); }
            //);
        }
    }

    namespace buttons_window
    {
        void tick()
        {
            // snap to the right
            const ImGuiViewport* viewport = ImGui::GetMainViewport();
            const float size_avail_x      = viewport->Size.x;
            const float offset_right      = 120.0f * Spartan::Window::GetDpiScale();
            ImGui::SetCursorPosX(size_avail_x - offset_right);

            Spartan::Math::Vector2 icon_size = Spartan::Math::Vector2(24.0f, 24.0f);
            if (ImGuiSp::image_button(0, nullptr, IconType::Window_Minimize, icon_size, false))
            {
                Spartan::Window::Minimize();
            }

            if (ImGuiSp::image_button(1, nullptr, IconType::Window_Maximize, icon_size, false))
            {
                Spartan::Window::Maximize();
            }

            if (ImGuiSp::image_button(2, nullptr, IconType::Window_Close, icon_size, false))
            {
                Spartan::Window::Close();
            }
        }
    }
}

TitleBar::TitleBar(Editor* _editor) : Widget(_editor)
{
    m_title     = "title_bar";
    m_is_window = false;
    editor      = _editor;
    file_dialog = make_unique<FileDialog>(true, FileDialog_Type_FileSelection, FileDialog_Op_Open, FileDialog_Filter_World);

    buttons_toolbar::widgets[IconType::Button_Profiler]        = editor->GetWidget<Profiler>();
    buttons_toolbar::widgets[IconType::Button_ResourceCache]   = editor->GetWidget<ResourceViewer>();
    buttons_toolbar::widgets[IconType::Button_Shader]          = editor->GetWidget<ShaderEditor>();
    buttons_toolbar::widgets[IconType::Component_Options]      = editor->GetWidget<RenderOptions>();
    buttons_toolbar::widgets[IconType::Directory_File_Texture] = editor->GetWidget<TextureViewer>();

    Spartan::Engine::SetFlag(Spartan::EngineMode::Playing, false);
}

void TitleBar::OnTick()
{
    // menu
    {
        ImGui::PushStyleVar(ImGuiStyleVar_FramePadding, GetPadding());
        ImGui::PushStyleVar(ImGuiStyleVar_WindowBorderSize, 0.0f);

        if (ImGui::BeginMainMenuBar())
        {
            EntryWorld();
            EntryView();
            EntryHelp();

            buttons_toolbar::tick();

            ImGui::EndMainMenuBar();
        }

        ImGui::PopStyleVar(2);
    }

    // windows
    {
        if (show_imgui_metrics_window)
        {
            ImGui::ShowMetricsWindow();
        }

        if (show_imgui_style_window)
        {
            editor->GetWidget<Style>()->SetVisible(show_imgui_style_window);
        }else{
            editor->GetWidget<Style>()->SetVisible(show_imgui_style_window);
        }

        if (show_imgui_demo_widow)
        {
            ImGui::ShowDemoWindow(&show_imgui_demo_widow);
        }

        window_about();
        window_shortcuts();
    }

    HandleKeyShortcuts();
    DrawFileDialog();
}

void TitleBar::EntryWorld()
{
    if (ImGui::BeginMenu("World"))
    {
        if (ImGui::MenuItem("New"))
        {
            Spartan::World::New();
        }

        ImGui::Separator();

        if (ImGui::MenuItem("Load"))
        {
            ShowWorldLoadDialog();
        }

        ImGui::Separator();

        if (ImGui::MenuItem("Save", "Ctrl+S"))
        {
            ShowWorldSaveDialog();
        }

        if (ImGui::MenuItem("Save As...", "Ctrl+S"))
        {
            ShowWorldSaveDialog();
        }

        ImGui::EndMenu();
    }
}

void TitleBar::EntryView()
{
    if (ImGui::BeginMenu("View"))
    {
        if (ImGui::MenuItem("Shortcuts & Input Reference", "Ctrl+P", &show_shortcuts_window))
        {

        }

        if (ImGui::BeginMenu("Widgets"))
        {
            menu_entry<Profiler>();
            menu_entry<ShaderEditor>();
            menu_entry<RenderOptions>();
            menu_entry<TextureViewer>();
            menu_entry<ResourceViewer>();
            menu_entry<AssetBrowser>();
            menu_entry<Console>();
            menu_entry<Properties>();
            menu_entry<Viewport>();
            menu_entry<WorldViewer>();

            ImGui::EndMenu();
        }

        if (ImGui::BeginMenu("ImGui"))
        {
            ImGui::MenuItem("Metrics", nullptr, &show_imgui_metrics_window);
            ImGui::MenuItem("Style", nullptr, &show_imgui_style_window);
            ImGui::MenuItem("Demo", nullptr, &show_imgui_demo_widow);

            ImGui::EndMenu();
        }

        ImGui::EndMenu();
    }
}

void TitleBar::EntryHelp()
{
    if (ImGui::BeginMenu("Help"))
    {
        ImGui::MenuItem("About", nullptr, &show_about_window);

        if (ImGui::MenuItem("Sponsor", nullptr, nullptr))
        {
            Spartan::FileSystem::OpenUrl("https://github.com/sponsors/PanosK92");
        }

        if (ImGui::MenuItem("Contributing", nullptr, nullptr))
        {
            Spartan::FileSystem::OpenUrl("https://github.com/PanosK92/SpartanEngine/blob/master/contributing.md");
        }

        if (ImGui::MenuItem("Perks of a contributor", nullptr, nullptr))
        {
            Spartan::FileSystem::OpenUrl("https://github.com/PanosK92/SpartanEngine/wiki/Perks-of-a-contributor");
        }

        if (ImGui::MenuItem("Report a bug", nullptr, nullptr))
        {
            Spartan::FileSystem::OpenUrl("https://github.com/PanosK92/SpartanEngine/issues/new/choose");
        }

        if (ImGui::MenuItem("Join the Discord server", nullptr, nullptr))
        {
            Spartan::FileSystem::OpenUrl("https://discord.gg/TG5r2BS");
        }

        ImGui::EndMenu();
    }
}

void TitleBar::HandleKeyShortcuts() const
{
    if (Spartan::Input::GetKey(Spartan::KeyCode::Ctrl_Left) && Spartan::Input::GetKeyDown(Spartan::KeyCode::P))
    {
        show_shortcuts_window = !show_shortcuts_window;
    }
}

void TitleBar::ShowWorldSaveDialog()
{
    file_dialog->SetOperation(FileDialog_Op_Save);
    show_file_dialog = true;
}

void TitleBar::ShowWorldLoadDialog()
{
    file_dialog->SetOperation(FileDialog_Op_Load);
    show_file_dialog = true;
}

void TitleBar::DrawFileDialog() const
{
    if (show_file_dialog)
    {
        ImGui::SetNextWindowFocus();
    }

    if (file_dialog->Show(&show_file_dialog, m_editor, nullptr, &file_dialog_selection_path))
    {
        // load world
        if (file_dialog->GetOperation() == FileDialog_Op_Open || file_dialog->GetOperation() == FileDialog_Op_Load)
        {
            if (Spartan::FileSystem::IsEngineSceneFile(file_dialog_selection_path))
            {
                EditorHelper::LoadWorld(file_dialog_selection_path);
                show_file_dialog = false;
            }
        }
        // save world
        else if (file_dialog->GetOperation() == FileDialog_Op_Save)
        {
            if (file_dialog->GetFilter() == FileDialog_Filter_World)
            {
                EditorHelper::SaveWorld(file_dialog_selection_path);
                show_file_dialog = false;
            }
        }
    }
}<|MERGE_RESOLUTION|>--- conflicted
+++ resolved
@@ -36,13 +36,8 @@
 #include "Engine.h"
 #include "Profiling/RenderDoc.h"
 #include <Debugging.h>
-<<<<<<< HEAD
 #include "../ImGui/Implementation/ImGui_Style.h"
 #include "Style.h"
-=======
-#include <Input/Input.h>
-#include <sstream>
->>>>>>> 2619d678
 //========================================
 
 //= NAMESPACES =====
@@ -65,7 +60,6 @@
     {
         vector<string> contributors =
         {
-<<<<<<< HEAD
             // role,  name,                country,       button text,   button url,                                               contribution,                             steam key
             "Spartan, Iker Galardi,        Basque Country,   LinkedIn,   https://www.linkedin.com/in/iker-galardi/,                Linux port (WIP),                         N/A",
             "Spartan, Jesse Guerrero,      United States,    LinkedIn,   https://www.linkedin.com/in/jguer,                        UX improvements,                          N/A",
@@ -78,7 +72,6 @@
             "Hoplite, Marlon Wolfersdorf,  Northern Germany, Google,     https://www.google.com/search?q=Marlon+Wolfersdorf,       Nautilus ACES,                            N/A",
             "Hoplite, Nikolas Pattakos,    Greece,           LinkedIn,   https://www.linkedin.com/in/nikolaspattakos/,             GCC compile fixes,                        N/A",
             "Hoplite, Sandro Mtchedlidze,  Georgia,          Artstation, https://www.artstation.com/sandromch,                     Identified lighting & performance issues, N/A",
-=======
             // role,  name,                country,       button text,   button url,                                               contribution,                                   steam key
             "Spartan, Iker Galardi,        Basque Country,   LinkedIn,   https://www.linkedin.com/in/iker-galardi/,                Linux port (WIP),                               N/A",
             "Spartan, Jesse Guerrero,      United States,    LinkedIn,   https://www.linkedin.com/in/jguer,                        UX improvements,                                N/A",
@@ -92,7 +85,6 @@
             "Hoplite, Nikolas Pattakos,    Greece,           LinkedIn,   https://www.linkedin.com/in/nikolaspattakos/,             GCC compile fixes,                              N/A",
             "Hoplite, Sandro Mtchedlidze,  Georgia,          Artstation, https://www.artstation.com/sandromch,                     Identified lighting & performance issues,       N/A",
             "Hoplite, Roman  Koshchei,     Ukraine,          X,          https://x.com/roman_koshchei,                             Added a circular stack to the undo/redo system, N/A",
->>>>>>> 2619d678
         };
 
         vector<string> comma_seperate_contributors(const vector<string>& contributors)
